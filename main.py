--- conflicted
+++ resolved
@@ -1,267 +1,4 @@
-<<<<<<< HEAD
-# # Import only what we need
-# import sys
-# import os
-# import datetime
-# import streamlit as st
-# import fitz  # PyMuPDF
-
-# # ✅ MUST be the first Streamlit command
-# st.set_page_config(page_title="RAG CHATBOT", page_icon="👶", layout="wide")
-
-# # Fix for older sqlite3 in environments like Streamlit Cloud
-# try:
-#     import pysqlite3
-#     sys.modules["sqlite3"] = pysqlite3
-# except ImportError:
-#     print("pysqlite3 not found; using system sqlite3")
-
-# import google.generativeai as genai
-
-# # LangChain imports
-# from langchain_google_genai import GoogleGenerativeAI
-# from langchain.chains import RetrievalQA
-# from langchain.vectorstores import Chroma
-# from langchain.embeddings import HuggingFaceEmbeddings
-# from langchain.prompts import PromptTemplate
-
-# # PyTorch dynamic linking fix
-# os.environ["TORCH_USE_RTLD_GLOBAL"] = "YES"
-# os.environ["STREAMLIT_SERVER_WATCH_DELAY"] = "3"
-
-# # Load SentenceTransformer
-# try:
-#     from sentence_transformers import SentenceTransformer
-#     embedding_model = SentenceTransformer('all-MiniLM-L6-v2')
-#     HAS_SENTENCE_TRANSFORMERS = True
-# except Exception as e:
-#     st.error(f"Error loading SentenceTransformer: {str(e)}")
-#     HAS_SENTENCE_TRANSFORMERS = False
-#     embedding_model = None
-
-# # LangChain Embedding (initialize first before ChromaDB)
-# lc_embedding_model = HuggingFaceEmbeddings(model_name="all-MiniLM-L6-v2")
-# from langchain.vectorstores import Chroma
-
-# # Updated ChromaDB initialization to fix deprecation warning
-# # Using the newer initialization pattern directly with Langchain
-# try:
-#     # Initialize ChromaDB through LangChain's Chroma
-#     vectordb = Chroma(
-#         persist_directory="./chroma_db",
-#         collection_name="pregnancy_docs",
-#         embedding_function=lc_embedding_model
-#     )
-#     collection = vectordb._collection  # Access the underlying ChromaDB collection if needed
-# except Exception as e:
-#     st.error(f"Error initializing ChromaDB: {str(e)}")
-#     vectordb = None
-#     collection = None
-
-
-# # Extract PDF Text
-# def extract_text_from_pdf(pdf_file):
-#     try:
-#         doc = fitz.open(stream=pdf_file.read(), filetype="pdf")
-#         return "".join([page.get_text() for page in doc])
-#     except Exception as e:
-#         st.error(f"PDF Extraction Error: {str(e)}")
-#         return ""
-
-# # Add to ChromaDB
-# def add_text_to_chroma(text, doc_id):
-#     try:
-#         if vectordb is None:
-#             st.error("Vector database not initialized.")
-#             return False
-            
-#         # Using LangChain's add_texts method instead of direct ChromaDB access
-#         vectordb.add_texts(
-#             texts=[text],
-#             ids=[doc_id],
-#             metadatas=[{"source": doc_id}]
-#         )
-#         return True
-#     except Exception as e:
-#         st.error(f"ChromaDB Insertion Error: {str(e)}")
-#         return False
-
-# # Prompt Template
-# CUSTOM_PROMPT_TEMPLATE = """
-# SYSTEM: You are a helpful assistant that provides information from the provided documents. 
-# Follow these rules strictly:
-# 1. You are a helpful assistant specializing in given information by the user.
-# 2. Use bullet points, markdown, and highlight key advice clearly.
-# 3. Give citations properly with the document name and page number.
-# 4. If the query is out of context then explain that you are not able to answer as it is out of the scope.
-# 5. Try to elaborate the answer as much as possible.
-
-# CONTEXT: {context}
-
-# QUESTION: {question}
-
-# YOUR RESPONSE (in bullet points, strictly based on the provided context):
-# """
-
-# # Gemini + LangChain QA
-# def generate_response(query, conversation_history):
-#     try:
-#         if not st.session_state.get("api_key_configured", False):
-#             return "Please configure your Gemini API key in the sidebar first."
-
-#         api_key = st.session_state.get("gemini_api_key", "")
-#         if not api_key:
-#             return "API key not found in session state. Please reconfigure."
-
-#         # Setup Prompt
-#         custom_prompt = PromptTemplate(
-#             template=CUSTOM_PROMPT_TEMPLATE,
-#             input_variables=["context", "question"]
-#         )
-
-#         llm = GoogleGenerativeAI(model="models/gemini-1.5-flash", google_api_key=api_key)
-#         retriever = vectordb.as_retriever(search_kwargs={"k": 3})
-
-#         qa_chain = RetrievalQA.from_chain_type(
-#             llm=llm,
-#             retriever=retriever,
-#             chain_type_kwargs={"prompt": custom_prompt}
-#         )
-
-#         return qa_chain.run(query).strip()
-#     except Exception as e:
-#         st.error(f"LangChain QA Error: {str(e)}")
-#         return f"Error: {str(e)}"
-
-# def generate_doc_id(filename):
-#     timestamp = datetime.datetime.now().strftime("%Y%m%d%H%M%S")
-#     return f"{filename}_{timestamp}"
-
-# # Main App
-# def main():
-#     st.title("Welcome to the Pregnancy Guidance Chatbot")
-#     st.markdown("Upload PDFs and ask questions.")
-
-#     # Session state init
-#     for key in ["conversation_history", "documents_uploaded", "api_key_configured", "gemini_api_key"]:
-#         if key not in st.session_state:
-#             st.session_state[key] = [] if "history" in key or "documents" in key else False if "configured" in key else ""
-
-#     # Sidebar
-#     with st.sidebar:
-#         st.header("Configuration")
-#         api_key = st.text_input("Enter your Gemini API key", type="password")
-#         if api_key and st.button("Save API Key"):
-#             try:
-#                 genai.configure(api_key=api_key)
-#                 st.session_state.api_key_configured = True
-#                 st.session_state.gemini_api_key = api_key
-#                 st.success("API Key configured!")
-#             except Exception as e:
-#                 st.error(f"API Key Error: {str(e)}")    
-#                 st.session_state.api_key_configured = False
-
-#         if st.session_state.api_key_configured:
-#             st.success("API Key Status: Configured ✓")
-#         else:
-#             st.error("API Key Status: Not Configured ✗")
-#             st.info("Get a key from https://ai.google.dev/")
-            
-#         st.divider()
-#         st.header("Upload PDF")
-#         uploaded_files = st.file_uploader("Upload PDF", type=["pdf"], accept_multiple_files=True)
-
-#         if uploaded_files:
-#             if vectordb is None:
-#                 st.error("ChromaDB not ready.")
-#             elif st.button("Process Document"):
-#                 with st.spinner("Processing..."):
-#                     for pdf_file in uploaded_files:
-#                         if pdf_file.name in st.session_state.documents_uploaded:
-#                             st.info(f"Already processed: {pdf_file.name}")
-#                             continue
-#                         text = extract_text_from_pdf(pdf_file)
-#                         if text:
-#                             doc_id = generate_doc_id(pdf_file.name)
-#                             if add_text_to_chroma(text, doc_id):
-#                                 st.session_state.documents_uploaded.append(pdf_file.name)
-#                                 st.success(f"Uploaded: {pdf_file.name}")
-
-#         if st.session_state.documents_uploaded:
-#             st.subheader("Processed Files")
-#             for doc in st.session_state.documents_uploaded:
-#                 st.write(f"- {doc}")
-#             if st.button("Clear All Document"):
-#                 try:
-#                     # Using LangChain's method to delete all
-#                     vectordb.delete(vectordb.get().get("ids", []))
-#                     st.session_state.documents_uploaded = []
-#                     st.success("Cleared all documents.")
-#                 except Exception as e:
-#                     st.error(f"Clear Error: {str(e)}")
-
-#     # Main chat UI
-#     col1, col2 = st.columns([2, 1])
-#     with col1:
-#         st.header("Ask Questions")
-#         with st.container(height=400, border=True):
-#             for i, message in enumerate(st.session_state.conversation_history):
-#                 (st.chat_message("user") if i % 2 == 0 else st.chat_message("assistant")).write(message)
-
-#     with col2:
-#         st.header("Instructions")
-#         st.markdown("""
-#         1. Get a Gemini API key from [Google AI Studio](https://ai.google.dev/)
-#         2. Paste and save your key in the sidebar
-#         3. Upload one or more PDFs
-#         4. Click "Process Document"
-#         5. Ask questions based on uploaded content
-#         """)
-
-#     query = st.chat_input("Ask some questions")
-#     if query:
-#         st.chat_message("user").write(query)
-#         st.session_state.conversation_history.append(query)
-
-#         if not st.session_state.api_key_configured:
-#             response = "Please configure your Gemini API key in the sidebar."
-#         elif not st.session_state.documents_uploaded:
-#             response = "Please upload a document first."
-#         elif vectordb is None:
-#             response = "Database not initialized."
-#         else:
-#             with st.spinner("Retrieving and generating answer..."):
-#                 response = generate_response(query, st.session_state.conversation_history)
-
-#         st.chat_message("assistant").markdown(response)
-#         st.session_state.conversation_history.append(response)
-
-# if __name__ == "__main__":
-#     main()
-
-
-# PyTorch dynamic linking fix
-os.environ["TORCH_USE_RTLD_GLOBAL"] = "YES"
-os.environ["STREAMLIT_SERVER_WATCH_DELAY"] = "3"
-
-# Check for missing packages
-if not 'LANGCHAIN_GENAI_AVAILABLE' in locals() or not LANGCHAIN_GENAI_AVAILABLE:
-    st.warning("The langchain_google_genai package is missing. This is required for the RAG Chatbot to function.")
-    if st.button("Try to install missing packages"):
-        success = install_missing_packages()
-        if not success:
-            st.error("""
-            Unable to automatically install required packages. Please ensure your Streamlit deployment has:
-            1. A requirements.txt file with langchain-google-genai listed
-            2. Proper permissions to install packages
-            
-            For Streamlit Cloud, add a requirements.txt file to your repository with:
-            langchain-google-genai>=0.0.6
-            """)
-            st.stop()# Import only what we need
-=======
-
->>>>>>> d03f6b2e
+# Import only what we need
 import sys
 import os
 import datetime
@@ -277,47 +14,6 @@
 
 import google.generativeai as genai
 
-<<<<<<< HEAD
-# Import these conditionally to handle potential import errors gracefully
-try:
-    # LangChain imports
-    from langchain.chains import RetrievalQA
-    from langchain.vectorstores import Chroma
-    from langchain.embeddings import HuggingFaceEmbeddings
-    from langchain.prompts import PromptTemplate
-    
-    # Try to import langchain_google_genai
-    try:
-        from langchain_google_genai import GoogleGenerativeAI
-        LANGCHAIN_GENAI_AVAILABLE = True
-    except ImportError:
-        st.error("langchain_google_genai module not found. Installing required packages...")
-        LANGCHAIN_GENAI_AVAILABLE = False
-        
-    LANGCHAIN_AVAILABLE = True
-except ImportError as e:
-    st.error(f"Error importing LangChain: {e}")
-    LANGCHAIN_AVAILABLE = False
-
-# Add function to install missing packages (will only work if the app has permissions)
-def install_missing_packages():
-    try:
-        import subprocess
-        st.info("Attempting to install missing packages...")
-        subprocess.check_call([sys.executable, "-m", "pip", "install", "langchain-google-genai"])
-        st.success("Package installation complete. Please restart the app.")
-        # Import again after installation
-        try:
-            from langchain_google_genai import GoogleGenerativeAI
-            st.success("Successfully imported langchain_google_genai after installation!")
-            return True
-        except ImportError:
-            st.error("Still unable to import langchain_google_genai after installation.")
-            return False
-    except Exception as e:
-        st.error(f"Failed to install packages: {e}")
-        return False
-=======
 # LangChain imports
 from langchain_google_genai import GoogleGenerativeAI
 from langchain.chains import RetrievalQA
@@ -325,9 +21,9 @@
 from langchain.embeddings import HuggingFaceEmbeddings
 from langchain.prompts import PromptTemplate
 
+# PyTorch dynamic linking fix
 os.environ["TORCH_USE_RTLD_GLOBAL"] = "YES"
 os.environ["STREAMLIT_SERVER_WATCH_DELAY"] = "3"
->>>>>>> d03f6b2e
 
 try:
     from sentence_transformers import SentenceTransformer
